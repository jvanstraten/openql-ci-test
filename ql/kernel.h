/**
 * @file   kernel.h
 * @date   04/2017
 * @author Nader Khammassi
 *         Imran Ashraf
 * @brief  openql kernel
 */

#ifndef QL_KERNEL_H
#define QL_KERNEL_H

#include <sstream>
#include <algorithm>
#include <iterator>

#include "ql/json.h"
#include "ql/utils.h"
#include "ql/options.h"
#include "ql/gate.h"
#include "ql/classical.h"
#include "ql/optimizer.h"
#include "ql/ir.h"

#define PI M_PI

#ifndef __disable_lemon__
#include "scheduler.h"
#endif // __disable_lemon__

namespace ql
{
enum class kernel_type_t
{
    STATIC,
    FOR_START, FOR_END,
    DO_WHILE_START, DO_WHILE_END,
    IF_START, IF_END,
    ELSE_START, ELSE_END
};

/**
 * quantum_kernel
 */
class quantum_kernel
{
public:

    quantum_kernel(std::string name) :
        name(name), iterations(1), type(kernel_type_t::STATIC) {}

    quantum_kernel(std::string name, ql::quantum_platform& platform,
                   size_t qcount, size_t ccount=0) :
        name(name), iterations(1), qubit_count(qcount),
        creg_count(ccount), type(kernel_type_t::STATIC)
    {
        gate_definition = platform.instruction_map;     // FIXME: confusing name change
        cycle_time = platform.cycle_time;
    }

    void set_static_loop_count(size_t it)
    {
        iterations = it;
    }

    void set_condition(operation & oper)
    {
        if( (oper.operands[0])->id >= creg_count || (oper.operands[1])->id >= creg_count)
        {
            EOUT("Out of range operand(s) for '" << oper.operation_name);
            throw ql::exception("Out of range operand(s) for '"+oper.operation_name+"' !",false);
        }

        if(oper.operation_type != ql::operation_type_t::RELATIONAL)
        {
            EOUT("Relational operator not used for conditional '" << oper.operation_name);
            throw ql::exception("Relational operator not used for conditional '"+oper.operation_name+"' !",false);
        }

        br_condition = oper;
    }

    void set_kernel_type(kernel_type_t typ)
    {
        type = typ;
    }

    /************************************************************************\
    | Gate shortcuts
    \************************************************************************/

    void identity(size_t qubit)
    {
        gate("identity", qubit );
    }

    void i(size_t qubit)
    {
        gate("identity", qubit );
    }

    void hadamard(size_t qubit)
    {
        gate("hadamard", qubit );
    }

    void h(size_t qubit)
    {
        hadamard(qubit);
    }

    void rx(size_t qubit, double angle)
    {
        std::string gname("rx");
        // to do : rotation decomposition
        c.push_back(new ql::rx(qubit,angle));
    }

    void ry(size_t qubit, double angle)
    {
        std::string gname("ry");
        // to do : rotation decomposition
        c.push_back(new ql::ry(qubit,angle));
    }

    void rz(size_t qubit, double angle)
    {
        std::string gname("rz");
        // to do : rotation decomposition
        c.push_back(new ql::rz(qubit,angle));
    }

    void s(size_t qubit)
    {
        gate("s", qubit );
    }

    void sdag(size_t qubit)
    {
        gate("sdag", qubit );
    }

    void t(size_t qubit)
    {
        gate("t", qubit );
    }

    void tdag(size_t qubit)
    {
        gate("tdag", qubit );
    }

    void x(size_t qubit)
    {
        gate("x", qubit );
    }

    void y(size_t qubit)
    {
        gate("y", qubit );
    }

    void z(size_t qubit)
    {
        gate("z", qubit );
    }

    void rx90(size_t qubit)
    {
        gate("rx90", qubit );
    }

    void mrx90(size_t qubit)
    {
        gate("mrx90", qubit );
    }

    void rx180(size_t qubit)
    {
        gate("rx180", qubit );
    }

    void ry90(size_t qubit)
    {
        gate("ry90", qubit );
    }

    void mry90(size_t qubit)
    {
        gate("mry90", qubit );
    }

    void ry180(size_t qubit)
    {
        gate("ry180", qubit );
    }

    void measure(size_t qubit)
    {
        gate("measure", qubit );
    }

    void prepz(size_t qubit)
    {
        gate("prepz", qubit );
    }

    void cnot(size_t qubit1, size_t qubit2)
    {
        gate("cnot", {qubit1, qubit2} );
    }

    void cz(size_t qubit1, size_t qubit2)
    {
        gate("cz", {qubit1, qubit2} );
    }

    void cphase(size_t qubit1, size_t qubit2)
    {
        gate("cphase", {qubit1, qubit2} );
    }

    void toffoli(size_t qubit1, size_t qubit2, size_t qubit3)
    {
        // TODO add custom gate check if needed
        c.push_back(new ql::toffoli(qubit1, qubit2, qubit3));
    }

    void swap(size_t qubit1, size_t qubit2)
    {
        gate("swap", {qubit1, qubit2} );
    }

    void wait(std::vector<size_t> qubits, size_t duration)
    {
        gate("wait", qubits, {}, duration );
    }

    void display()
    {
        c.push_back(new ql::display());
    }

    /**
     * add clifford
     */
    void clifford(int id, size_t qubit=0)
    {
        switch (id)
        {
        case 0 :
            break;              //  ['I']
        case 1 :
            ry90(qubit);
            rx90(qubit);
            break;              //  ['Y90', 'X90']
        case 2 :
            mrx90(qubit);
            mry90(qubit);
            break;              //  ['mX90', 'mY90']
        case 3 :
            rx180(qubit);
            break;              //  ['X180']
        case 4 :
            mry90(qubit);
            mrx90(qubit);
            break;              //  ['mY90', 'mX90']
        case 5 :
            rx90(qubit);
            mry90(qubit);
            break;              //  ['X90', 'mY90']
        case 6 :
            ry180(qubit);
            break;              //  ['Y180']
        case 7 :
            mry90(qubit);
            rx90(qubit);
            break;              //  ['mY90', 'X90']
        case 8 :
            rx90(qubit);
            ry90(qubit);
            break;              //  ['X90', 'Y90']
        case 9 :
            rx180(qubit);
            ry180(qubit);
            break;              //  ['X180', 'Y180']
        case 10:
            ry90(qubit);
            mrx90(qubit);
            break;              //  ['Y90', 'mX90']
        case 11:
            mrx90(qubit);
            ry90(qubit);
            break;              //  ['mX90', 'Y90']
        case 12:
            ry90(qubit);
            rx180(qubit);
            break;              //  ['Y90', 'X180']
        case 13:
            mrx90(qubit);
            break;              //  ['mX90']
        case 14:
            rx90(qubit);
            mry90(qubit);
            mrx90(qubit);
            break;              //  ['X90', 'mY90', 'mX90']
        case 15:
            mry90(qubit);
            break;              //  ['mY90']
        case 16:
            rx90(qubit);
            break;              //  ['X90']
        case 17:
            rx90(qubit);
            ry90(qubit);
            rx90(qubit);
            break;              //  ['X90', 'Y90', 'X90']
        case 18:
            mry90(qubit);
            rx180(qubit);
            break;              //  ['mY90', 'X180']
        case 19:
            rx90(qubit);
            ry180(qubit);
            break;              //  ['X90', 'Y180']
        case 20:
            rx90(qubit);
            mry90(qubit);
            rx90(qubit);
            break;              //  ['X90', 'mY90', 'X90']
        case 21:
            ry90(qubit);
            break;              //  ['Y90']
        case 22:
            mrx90(qubit);
            ry180(qubit);
            break;              //  ['mX90', 'Y180']
        case 23:
            rx90(qubit);
            ry90(qubit);
            mrx90(qubit);
            break;              //  ['X90', 'Y90', 'mX90']
        default:
            break;
        }
    }

    /************************************************************************\
    | Gate management
    \************************************************************************/

    bool add_default_gate_if_available(std::string gname, std::vector<size_t> qubits,
                                       std::vector<size_t> cregs = {}, size_t duration=0, double angle=0.0)
    {
        bool result=false;

        bool is_one_qubit_gate = (gname == "identity") || (gname == "i")
                                 || (gname == "hadamard") || (gname == "h")
                                 || (gname == "pauli_x") || (gname == "pauli_y") || (gname == "pauli_z")
                                 || (gname == "x") || (gname == "y") || (gname == "z")
                                 || (gname == "s") || (gname == "sdag")
                                 || (gname == "t") || (gname == "tdag")
                                 || (gname == "rx") || (gname == "ry") || (gname == "rz")
                                 || (gname == "rx90") || (gname == "mrx90") || (gname == "rx180")
                                 || (gname == "ry90") || (gname == "mry90") || (gname == "ry180")
                                 || (gname == "measure") || (gname == "prepz");

        bool is_two_qubit_gate = (gname == "cnot")
                                 || (gname == "cz") || (gname == "cphase")
                                 || (gname == "swap");

        bool is_multi_qubit_gate = (gname == "toffoli")
                                   || (gname == "wait") || (gname == "barrier");

        if(is_one_qubit_gate)
        {
            if( qubits.size() != 1 )
                return false;
        }
        else if(is_two_qubit_gate)
        {
            if( qubits.size() != 2 )
                return false;
            if( qubits[0] == qubits[1] )
                return false;
        }
        else if(is_multi_qubit_gate)
        {
            // by default wait will be applied to all qubits
        }
        else
        {
            return false;
        }

        if( gname == "identity" || gname == "i" )
        {
            c.push_back(new ql::identity(qubits[0]) );
            result = true;
        }
        else if( gname == "hadamard" || gname == "h" )
        {
            c.push_back(new ql::hadamard(qubits[0]) );
            result = true;
        }
        else if( gname == "pauli_x" || gname == "x" )
        {
            c.push_back(new ql::pauli_x(qubits[0]) );
            result = true;
        }
        else if( gname == "pauli_y" || gname == "y" )
        {
            c.push_back(new ql::pauli_y(qubits[0]) );
            result = true;
        }
        else if( gname == "pauli_z" || gname == "z" )
        {
            c.push_back(new ql::pauli_z(qubits[0]) );
            result = true;
        }
        else if( gname == "s" || gname == "phase" )
        {
            c.push_back(new ql::phase(qubits[0]) );
            result = true;
        }
        else if( gname == "sdag" || gname == "phasedag" )
        {
            c.push_back(new ql::phasedag(qubits[0]) );
            result = true;
        }
        else if( gname == "t" )
        {
            c.push_back(new ql::t(qubits[0]) );
            result = true;
        }
        else if( gname == "tdag" )
        {
            c.push_back(new ql::tdag(qubits[0]) );
            result = true;
        }
        else if( gname == "rx" )
        {
            c.push_back(new ql::rx(qubits[0], angle));
            result = true;
        }
        else if( gname == "ry" )
        {
            c.push_back(new ql::ry(qubits[0], angle));
            result = true;
        }
        else if( gname == "rz" )
        {
            c.push_back(new ql::rz(qubits[0], angle));
            result = true;
        }
        else if( gname == "rx90" )
        {
            c.push_back(new ql::rx90(qubits[0]) );
            result = true;
        }
        else if( gname == "mrx90" )
        {
            c.push_back(new ql::mrx90(qubits[0]) );
            result = true;
        }
        else if( gname == "rx180" )
        {
            c.push_back(new ql::rx180(qubits[0]) );
            result = true;
        }
        else if( gname == "ry90" )
        {
            c.push_back(new ql::ry90(qubits[0]) );
            result = true;
        }
        else if( gname == "mry90" )
        {
            c.push_back(new ql::mry90(qubits[0]) );
            result = true;
        }
        else if( gname == "ry180" )
        {
            c.push_back(new ql::ry180(qubits[0]) );
            result = true;
        }
        else if( gname == "measure" )
        {
            if(cregs.empty())
                c.push_back(new ql::measure(qubits[0]) );
            else
                c.push_back(new ql::measure(qubits[0], cregs[0]) );

            result = true;
        }
        else if( gname == "prepz" )
        {
            c.push_back(new ql::prepz(qubits[0]) );
            result = true;
        }
        else if( gname == "cnot" )
        {
            c.push_back(new ql::cnot(qubits[0], qubits[1]) );
            result = true;
        }
        else if( gname == "cz" || gname == "cphase" )
        {
            c.push_back(new ql::cphase(qubits[0], qubits[1]) );
            result = true;
        }
        else if( gname == "toffoli" )
<<<<<<< HEAD
        {
            c.push_back(new ql::toffoli(qubits[0], qubits[1], qubits[2]) );
            result = true;
        }
        else if( gname == "swap" )
        {
            c.push_back(new ql::swap(qubits[0], qubits[1]) );
            result = true;
        }
        else if( gname == "barrier")
        {
=======
            { c.push_back(new ql::toffoli(qubits[0], qubits[1], qubits[2]) ); result = true; }
        else if( gname == "swap" )       { c.push_back(new ql::swap(qubits[0], qubits[1]) ); result = true; }
        else if( gname == "barrier")
        {
            /*
            wait/barrier is applied on the qubits specified as arguments.
            if no qubits are specified, then wait/barrier is applied on all qubits
            */
            if(qubits.size() == 0) // i.e. no qubits specified
            {
                for(size_t q=0; q<qubit_count; q++)
                    qubits.push_back(q);
            }

>>>>>>> 3c961a1a
            c.push_back(new ql::wait(qubits, 0, 0));
            result = true;
        }
        else if( gname == "wait")
        {
            /*
            wait/barrier is applied on the qubits specified as arguments.
            if no qubits are specified, then wait/barrier is applied on all qubits
            */
            if(qubits.size() == 0) // i.e. no qubits specified
            {
                for(size_t q=0; q<qubit_count; q++)
                    qubits.push_back(q);
            }

            size_t duration_in_cycles = std::ceil(static_cast<float>(duration)/cycle_time);
            c.push_back(new ql::wait(qubits, duration, duration_in_cycles));
            result = true;
        }
        else
            result = false;

        return result;
    }

    bool add_custom_gate_if_available(std::string & gname, std::vector<size_t> qubits,
                                      std::vector<size_t> cregs = {}, size_t duration=0, double angle=0.0)
    {
        bool added = false;

        // first check if a specialized custom gate is available
        std::string instr = gname + " ";
        if(qubits.size() > 0)
        {
            for (size_t i=0; i<(qubits.size()-1); ++i)
                instr += "q" + std::to_string(qubits[i]) + ",";
            if(qubits.size() >= 1) // to make if work with gates without operands
                instr += "q" + std::to_string(qubits[qubits.size()-1]);
        }

        std::map<std::string,custom_gate*>::iterator it = gate_definition.find(instr);
        if (it != gate_definition.end())
        {
            custom_gate* g = new custom_gate(*(it->second));
            for(auto & qubit : qubits)
                g->operands.push_back(qubit);
            for(auto & cop : cregs)
                g->creg_operands.push_back(cop);
            if(duration>0) g->duration = duration;
            g->angle = angle;
            added = true;
            c.push_back(g);
        }
        else
        {
            // otherwise, check if there is a parameterized custom gate (i.e. not specialized for arguments)
            std::map<std::string,custom_gate*>::iterator it = gate_definition.find(gname);
            if (it != gate_definition.end())
            {
                custom_gate* g = new custom_gate(*(it->second));
                for(auto & qubit : qubits)
                    g->operands.push_back(qubit);
                for(auto & cop : cregs)
                    g->creg_operands.push_back(cop);
                if(duration>0) g->duration = duration;
                g->angle = angle;
                added = true;
                c.push_back(g);
            }
        }

        if(added)
        {
            DOUT("custom gate added for " << gname);
        }
        else
        {
            DOUT("custom gate not added for " << gname);
        }

        return added;
    }

    void get_decomposed_ins( ql::composite_gate * gptr, std::vector<std::string> & sub_instructons )
    {
        auto & sub_gates = gptr->gs;
        DOUT("composite ins: " << gptr->name);
        for(auto & agate : sub_gates)
        {
            std::string & sub_ins = agate->name;
            DOUT("  sub ins: " << sub_ins);
            auto it = gate_definition.find(sub_ins);
            if( it != gate_definition.end() )
            {
                sub_instructons.push_back(sub_ins);
            }
            else
            {
                throw ql::exception("[x] error : ql::kernel::gate() : gate decomposition not available for '"+sub_ins+"'' in the target platform !",false);
            }
        }
    }

    bool add_spec_decomposed_gate_if_available(std::string gate_name,
            std::vector<size_t> all_qubits, std::vector<size_t> cregs = {})
    {
        bool added = false;
        DOUT("Checking if specialized decomposition is available for " << gate_name);
        std::string instr_parameterized = gate_name + " ";
        size_t i;
        if(all_qubits.size() > 0)
        {
            for(i=0; i<all_qubits.size()-1; i++)
            {
                instr_parameterized += "q" + std::to_string(all_qubits[i]) + " ";
            }
            if(all_qubits.size() >= 1)
            {
                instr_parameterized += "q" + std::to_string(all_qubits[i]);
            }
        }
        DOUT("decomposed specialized instruction name: " << instr_parameterized);

        auto it = gate_definition.find(instr_parameterized);
        if( it != gate_definition.end() )
        {
            DOUT("specialized composite gate found for " << instr_parameterized);
            composite_gate * gptr = (composite_gate *)(it->second);
            if( __composite_gate__ == gptr->type() )
            {
                DOUT("composite gate type");
            }
            else
            {
                DOUT("Not a composite gate type");
                return false;
            }


            std::vector<std::string> sub_instructons;
            get_decomposed_ins( gptr, sub_instructons );
            for(auto & sub_ins : sub_instructons)
            {
                DOUT("Adding sub ins: " << sub_ins);
                std::replace( sub_ins.begin(), sub_ins.end(), ',', ' ');
                DOUT(" after comma removal, sub ins: " << sub_ins);
                std::istringstream iss(sub_ins);

                std::vector<std::string> tokens{ std::istream_iterator<std::string>{iss},
                                                 std::istream_iterator<std::string>{} };

                std::vector<size_t> this_gate_qubits;
                std::string & sub_ins_name = tokens[0];

                for(size_t i=1; i<tokens.size(); i++)
                {
                    DOUT("tokens[i] : " << tokens[i]);
                    auto sub_str_token = tokens[i].substr(1);
                    DOUT("sub_str_token[i] : " << sub_str_token);
                    this_gate_qubits.push_back( stoi( tokens[i].substr(1) ) );
                }

                DOUT( ql::utils::to_string<size_t>(this_gate_qubits, "actual qubits of this gate:") );

                // custom gate check
                bool custom_added = add_custom_gate_if_available(sub_ins_name, this_gate_qubits, cregs);
                if(!custom_added)
                {
                    if(ql::options::get("use_default_gates") == "yes")
                    {
                        // default gate check
                        DOUT("adding default gate for " << sub_ins_name);
                        bool default_available = add_default_gate_if_available(sub_ins_name, this_gate_qubits, cregs);
                        if( default_available )
                        {
                            WOUT("added default gate '" << sub_ins_name << "' with " << ql::utils::to_string(this_gate_qubits,"qubits") );
                        }
                        else
                        {
                            EOUT("unknown gate '" << sub_ins_name << "' with " << ql::utils::to_string(this_gate_qubits,"qubits") );
                            throw ql::exception("[x] error : ql::kernel::gate() : the gate '"+sub_ins_name+"' with " +ql::utils::to_string(this_gate_qubits,"qubits")+" is not supported by the target platform !",false);
                        }
                    }
                    else
                    {
                        EOUT("unknown gate '" << sub_ins_name << "' with " << ql::utils::to_string(this_gate_qubits,"qubits") );
                        throw ql::exception("[x] error : ql::kernel::gate() : the gate '"+sub_ins_name+"' with " +ql::utils::to_string(this_gate_qubits,"qubits")+" is not supported by the target platform !",false);
                    }
                }
            }
            added = true;
        }
        else
        {
            DOUT("composite gate not found for " << instr_parameterized);
        }

        return added;
    }


    bool add_param_decomposed_gate_if_available(std::string gate_name,
            std::vector<size_t> all_qubits, std::vector<size_t> cregs = {})
    {
        bool added = false;
        DOUT("Checking if parameterized decomposition is available for " << gate_name);
        std::string instr_parameterized = gate_name + " ";
        size_t i;
        if(all_qubits.size() > 0)
        {
            for(i=0; i<all_qubits.size()-1; i++)
            {
                instr_parameterized += "%" + std::to_string(i) + " ";
            }
            if(all_qubits.size() >= 1)
            {
                instr_parameterized += "%" + std::to_string(i);
            }
        }
        DOUT("decomposed parameterized instruction name: " << instr_parameterized);

        // check for composite ins
        auto it = gate_definition.find(instr_parameterized);
        if( it != gate_definition.end() )
        {
            DOUT("parameterized composite gate found for " << instr_parameterized);
            composite_gate * gptr = (composite_gate *)(it->second);
            if( __composite_gate__ == gptr->type() )
            {
                DOUT("composite gate type");
            }
            else
            {
                DOUT("Not a composite gate type");
                return false;
            }

            std::vector<std::string> sub_instructons;
            get_decomposed_ins( gptr, sub_instructons );
            for(auto & sub_ins : sub_instructons)
            {
                DOUT("Adding sub ins: " << sub_ins);
                std::replace( sub_ins.begin(), sub_ins.end(), ',', ' ');
                DOUT(" after comma removal, sub ins: " << sub_ins);
                std::istringstream iss(sub_ins);

                std::vector<std::string> tokens{ std::istream_iterator<std::string>{iss},
                                                 std::istream_iterator<std::string>{} };

                std::vector<size_t> this_gate_qubits;
                std::string & sub_ins_name = tokens[0];

                for(size_t i=1; i<tokens.size(); i++)
                {
                    this_gate_qubits.push_back( all_qubits[ stoi( tokens[i].substr(1) ) ] );
                }

                DOUT( ql::utils::to_string<size_t>(this_gate_qubits, "actual qubits of this gate:") );

                // custom gate check
                bool custom_added = add_custom_gate_if_available(sub_ins_name, this_gate_qubits, cregs);
                if(!custom_added)
                {
                    if(ql::options::get("use_default_gates") == "yes")
                    {
                        // default gate check
                        DOUT("adding default gate for " << sub_ins_name);
                        bool default_available = add_default_gate_if_available(sub_ins_name, this_gate_qubits, cregs);
                        if( default_available )
                        {
                            WOUT("added default gate '" << sub_ins_name << "' with " << ql::utils::to_string(this_gate_qubits,"qubits") );
                        }
                        else
                        {
                            EOUT("unknown gate '" << sub_ins_name << "' with " << ql::utils::to_string(this_gate_qubits,"qubits") );
                            throw ql::exception("[x] error : ql::kernel::gate() : the gate '"+sub_ins_name+"' with " +ql::utils::to_string(this_gate_qubits,"qubits")+" is not supported by the target platform !",false);
                        }
                    }
                    else
                    {
                        EOUT("unknown gate '" << sub_ins_name << "' with " << ql::utils::to_string(this_gate_qubits,"qubits") );
                        throw ql::exception("[x] error : ql::kernel::gate() : the gate '"+sub_ins_name+"' with " +ql::utils::to_string(this_gate_qubits,"qubits")+" is not supported by the target platform !",false);
                    }
                }
            }
            added = true;
        }
        else
        {
            DOUT("composite gate not found for " << instr_parameterized);
        }
        return added;
    }


    /**
     * custom 1 qubit gate.
     */
    void gate(std::string gname, size_t q0)
    {
        gate(gname, std::vector<size_t> {q0});
    }

    /**
     * custom 2 qubits gate
     */
    void gate(std::string gname, size_t q0, size_t q1)
    {
        gate(gname, std::vector<size_t> {q0, q1});
    }


    /**
     * custom gate with arbitrary number of operands
     */
    void gate(std::string gname, std::vector<size_t> qubits = {},
              std::vector<size_t> cregs = {}, size_t duration=0, double angle = 0.0)
    {
        for(auto & qno : qubits)
        {
            if( qno >= qubit_count )
            {
                EOUT("Number of qubits in platform: " << std::to_string(qubit_count) << ", specified qubit numbers out of range for gate: '" << gname << "' with " << ql::utils::to_string(qubits,"qubits") );
                throw ql::exception("[x] error : ql::kernel::gate() : Number of qubits in platform: "+std::to_string(qubit_count)+", specified qubit numbers out of range for gate '"+gname+"' with " +ql::utils::to_string(qubits,"qubits")+" !",false);
            }
        }

        for(auto & cno : cregs)
        {
            if( cno >= creg_count )
            {
                EOUT("Out of range operand(s) for '" << gname << "' with " << ql::utils::to_string(cregs,"cregs") );
                throw ql::exception("Out of range operand(s) for '"+gname+"' with " +ql::utils::to_string(cregs,"cregs")+" !",false);
            }
        }

        // check if specialized composite gate is available
        // if not, check if parameterized composite gate is available
        // if not, check if a specialized custom gate is available
        // if not, check if a parameterized custom gate is available
        // if not, check if a default gate is available
        // if not, then error

        str::lower_case(gname);
        DOUT("Adding gate : " << gname << " with " << ql::utils::to_string(qubits,"qubits"));

        // specialized composite gate check
        DOUT("trying to add specialized decomposed gate for: " << gname);
        bool spec_decom_added = add_spec_decomposed_gate_if_available(gname, qubits);
        if(spec_decom_added)
        {
            DOUT("specialized decomposed gates added for " << gname);
        }
        else
        {
            // parameterized composite gate check
            DOUT("trying to add parameterized decomposed gate for: " << gname);
            bool param_decom_added = add_param_decomposed_gate_if_available(gname, qubits);
            if(param_decom_added)
            {
                DOUT("decomposed gates added for " << gname);
            }
            else
            {
                // specialized/parameterized custom gate check
                DOUT("adding custom gate for " << gname);
                bool custom_added = add_custom_gate_if_available(gname, qubits, cregs, duration, angle);
                if(!custom_added)
                {
                    if(ql::options::get("use_default_gates") == "yes")
                    {
                        // default gate check (which is always parameterized)
                        DOUT("adding default gate for " << gname);

                        bool default_available = add_default_gate_if_available(gname, qubits, cregs, duration);
                        if( default_available )
                        {
                            WOUT("default gate added for " << gname);
                        }
                        else
                        {
                            EOUT("unknown gate '" << gname << "' with " << ql::utils::to_string(qubits,"qubits") );
                            throw ql::exception("[x] error : ql::kernel::gate() : the gate '"+gname+"' with " +ql::utils::to_string(qubits,"qubits")+" is not supported by the target platform !",false);
                        }
                    }
                    else
                    {
                        EOUT("unknown gate '" << gname << "' with " << ql::utils::to_string(qubits,"qubits") );
                        throw ql::exception("[x] error : ql::kernel::gate() : the gate '"+gname+"' with " +ql::utils::to_string(qubits,"qubits")+" is not supported by the target platform !",false);
                    }
                }
                else
                {
                    DOUT("custom gate added for " << gname);
                }
            }
        }
        DOUT("");
    }

    // FIXME: is this really QASM, or CC-light eQASM?
    // FIXME: create a separate QASM backend?
    std::string get_prologue()
    {
        std::stringstream ss;
        ss << "." << name << "\n";
        // ss << name << ":\n";

        if(type == kernel_type_t::IF_START)
        {
            ss << "    b" << br_condition.inv_operation_name <<" r" << (br_condition.operands[0])->id
               <<", r" << (br_condition.operands[1])->id << ", " << name << "_end\n";
        }

        if(type == kernel_type_t::ELSE_START)
        {
            ss << "    b" << br_condition.operation_name <<" r" << (br_condition.operands[0])->id
               <<", r" << (br_condition.operands[1])->id << ", " << name << "_end\n";
        }

        if(type == kernel_type_t::FOR_START)
        {
            // TODO for now r29, r30, r31 are used, fix it
            ss << "    ldi r29" <<", " << iterations << "\n";
            ss << "    ldi r30" <<", " << 1 << "\n";
            ss << "    ldi r31" <<", " << 0 << "\n";
        }

        return ss.str();
    }

    std::string get_epilogue()
    {
        std::stringstream ss;

        if(type == kernel_type_t::DO_WHILE_END)
        {
            ss << "    b" << br_condition.operation_name <<" r" << (br_condition.operands[0])->id
               <<", r" << (br_condition.operands[1])->id << ", " << name << "_start\n";
        }

        if(type == kernel_type_t::FOR_END)
        {
            std::string kname(name);
            std::replace( kname.begin(), kname.end(), '_', ' ');
            std::istringstream iss(kname);
            std::vector<std::string> tokens{ std::istream_iterator<std::string>{iss},
                                             std::istream_iterator<std::string>{} };

            // TODO for now r29, r30, r31 are used, fix it
            ss << "    add r31, r31, r30\n";
            ss << "    blt r31, r29, " << tokens[0] << "\n";
        }

        return ss.str();
    }

    /**
     * qasm
     */
    std::string qasm()
    {
        std::stringstream ss;

        ss << get_prologue();

        for(size_t i=0; i<c.size(); ++i)
        {
            ss << "    " << c[i]->qasm() << "\n";
        }

        ss << get_epilogue();

        return  ss.str();
    }

    void classical(creg& destination, operation & oper)
    {
        // check sanity of destination
        if(destination.id >= creg_count)
        {
            EOUT("Out of range operand(s) for '" << oper.operation_name);
            throw ql::exception("Out of range operand(s) for '"+oper.operation_name+"' !",false);
        }

        // check sanity of other operands
        for(auto &op : oper.operands)
        {
            if(op->type() == operand_type_t::CREG)
            {
                if(op->id >= creg_count)
                {
                    EOUT("Out of range operand(s) for '" << oper.operation_name);
                    throw ql::exception("Out of range operand(s) for '"+oper.operation_name+"' !",false);
                }
            }
        }

        c.push_back(new ql::classical(destination, oper));
    }

    void classical(std::string operation)
    {
        c.push_back(new ql::classical(operation));
    }

#if OPT_MICRO_CODE
    /**
     * micro code
     */
    std::string micro_code()
    {
        std::stringstream ss;
        // ss << "." << name;
        // if (iterations > 1)
        // ss << "(" << iterations << ")\n";
        // else
        // ss << "\n";
        for (size_t i=0; i<c.size(); ++i)
        {
            ss << c[i]->micro_code() << "\n";
            // std::cout << c[i]->qasm() << std::endl;
        }
        return ss.str();
    }
#endif

    void optimize()
    {
        ql::rotations_merging rm;
        if (contains_measurements(c))
        {
            // decompose the circuit
            std::vector<circuit*> cs = split_circuit(c);
            std::vector<circuit > cs_opt;
            for (size_t i=0; i<cs.size(); ++i)
            {
                if (!contains_measurements(*cs[i]))
                {
                    circuit opt = rm.optimize(*cs[i]);
                    cs_opt.push_back(opt);
                }
                else
                    cs_opt.push_back(*cs[i]);
            }
            // for (int i=0; i<cs_opt.size(); ++i)
            // print(cs_opt[i]);
            c.clear( );
            for (size_t i=0; i<cs_opt.size(); ++i)
                for (size_t j=0; j<cs_opt[i].size(); j++)
                    c.push_back(cs_opt[i][j]);
        }
        else
        {
            c = rm.optimize(c);
        }

    }

    void decompose_toffoli()
    {
        DOUT("decompose_toffoli()");
        for( auto cit = c.begin(); cit != c.end(); ++cit )
        {
            auto g = *cit;
            ql::gate_type_t gtype = g->type();
            std::vector<size_t> goperands = g->operands;

            ql::quantum_kernel toff_kernel("toff_kernel");
            toff_kernel.gate_definition = gate_definition;
            toff_kernel.qubit_count = qubit_count;
            toff_kernel.cycle_time = cycle_time;

            if( __toffoli_gate__ == gtype )
            {
                size_t cq1 = goperands[0];
                size_t cq2 = goperands[1];
                size_t tq = goperands[2];
                auto opt = ql::options::get("decompose_toffoli");
                if ( opt == "AM" )
                {
                    toff_kernel.controlled_cnot_AM(tq, cq1, cq2);
                }
                else
                {
                    toff_kernel.controlled_cnot_NC(tq, cq1, cq2);
                }
                ql::circuit& toff_ckt = toff_kernel.get_circuit();
                cit = c.erase(cit);
                cit = c.insert(cit, toff_ckt.begin(), toff_ckt.end());
            }
        }
        DOUT("decompose_toffoli() [Done] ");
    }

    void schedule(quantum_platform platform, std::string& sched_qasm,
        std::string & dot, std::string& sched_dot)
    {
        std::string scheduler = ql::options::get("scheduler");
        std::string scheduler_uniform = ql::options::get("scheduler_uniform");
        std::string kqasm("");

#ifndef __disable_lemon__
        IOUT( scheduler << " scheduling the quantum kernel '" << name << "'...");

        Scheduler sched;
        sched.init(c, platform, qubit_count, creg_count);

        if(ql::options::get("print_dot_graphs") == "yes")
        {
            sched.get_dot(dot);
        }

        
        if("ASAP" == scheduler)
        {
            if ("yes" == scheduler_uniform)
            {
                EOUT("Uniform scheduling not supported with ASAP; please turn on ALAP to perform uniform scheduling");     // FIXME: FATAL?
            }
            else if ("no" == scheduler_uniform)
            {
                ql::ir::bundles_t bundles = sched.schedule_asap(sched_dot);
                kqasm = ql::ir::qasm(bundles);
            }
            else
            {
                EOUT("Unknown scheduler_uniform option value");
            }
        }
        else if("ALAP" == scheduler)
        {
            if ("yes" == scheduler_uniform)
            {
                ql::ir::bundles_t bundles = sched.schedule_alap_uniform();
                kqasm = ql::ir::qasm(bundles);
            }
            else if ("no" == scheduler_uniform)
            {
                ql::ir::bundles_t bundles = sched.schedule_alap(sched_dot);
                kqasm = ql::ir::qasm(bundles);
            }
            else
            {
                EOUT("Unknown scheduler_uniform option value");
            }
        }
        else
        {
            EOUT("Unknown scheduler");
            throw ql::exception("Unknown scheduler!", false);
        }

        sched_qasm = get_prologue() + kqasm + get_epilogue();

#endif // __disable_lemon__
    }

    std::vector<circuit*> split_circuit(circuit x)
    {
        IOUT("circuit decomposition in basic blocks ... ");
        std::vector<circuit*> cs;
        cs.push_back(new circuit());
        for (size_t i=0; i<x.size(); i++)
        {
            if ((x[i]->type() == __prepz_gate__) || (x[i]->type() == __measure_gate__))
            {
                cs.push_back(new circuit());
                cs.back()->push_back(x[i]);
                cs.push_back(new circuit());
            }
            else
            {
                cs.back()->push_back(x[i]);
            }
        }
        IOUT("circuit decomposion done (" << cs.size() << ").");
        /*
           for (int i=0; i<cs.size(); ++i)
           {
           println(" |-- circuit " << i);
           print(*(cs[i]));
           }
         */
        return cs;
    }

    /**
     * detect measurements and qubit preparations
     */
    bool contains_measurements(circuit x)
    {
        for (size_t i=0; i<x.size(); i++)
        {
            if (x[i]->type() == __measure_gate__)
                return true;
            if (x[i]->type() == __prepz_gate__)
                return true;
        }
        return false;
    }

    /**
     * detect unoptimizable gates
     */
    bool contains_unoptimizable_gates(circuit x)
    {
        for (size_t i=0; i<x.size(); i++)
        {
            if (x[i]->type() == __measure_gate__)
                return true;
            if (x[i]->type() == __prepz_gate__)
                return true;
            if (!(x[i]->optimization_enabled))
                return true;
        }
        return false;
    }

    /**
     * load custom instructions from a json file
     */
    int load_custom_instructions(std::string file_name="instructions.json")
    {
        load_instructions(gate_definition,file_name);
        return 0;
    }

    /**
     * debug
     */
    void print_gates_definition()
    {
        for (std::map<std::string,custom_gate*>::iterator i=gate_definition.begin(); i!=gate_definition.end(); i++)
        {
            COUT("[-] gate '" << i->first << "'");
#if OPT_MICRO_CODE
            COUT(" |- qumis : \n" << i->second->micro_code());
#endif
        }
    }

    std::string get_gates_definition()
    {
        std::stringstream ss;

        for (std::map<std::string,custom_gate*>::iterator i=gate_definition.begin(); i!=gate_definition.end(); i++)
        {
            ss << i->first << '\n';
        }
        return ss.str();
    }

    /**
     * name getter
     */
    std::string get_name()
    {
        return name;
    }

    /**
     * circuit getter
     */
    circuit& get_circuit()
    {
        return c;
    }

    /************************************************************************\
    | Controlled gates
    \************************************************************************/

    void controlled_x(size_t tq, size_t cq)
    {
        // from: https://arxiv.org/pdf/1206.0758v3.pdf
        // A meet-in-the-middle algorithm for fast synthesis
        // of depth-optimal quantum circuits
        cnot(cq, tq);
    }
    void controlled_y(size_t tq, size_t cq)
    {
        // from: https://arxiv.org/pdf/1206.0758v3.pdf
        // A meet-in-the-middle algorithm for fast synthesis
        // of depth-optimal quantum circuits
        sdag(tq);
        cnot(cq, tq);
        s(tq);
    }
    void controlled_z(size_t tq, size_t cq)
    {
        // from: https://arxiv.org/pdf/1206.0758v3.pdf
        // A meet-in-the-middle algorithm for fast synthesis
        // of depth-optimal quantum circuits
        hadamard(tq);
        cnot(cq, tq);
        hadamard(tq);
    }
    void controlled_h(size_t tq, size_t cq)
    {
        // from: https://arxiv.org/pdf/1206.0758v3.pdf
        // A meet-in-the-middle algorithm for fast synthesis
        // of depth-optimal quantum circuits
        s(tq);
        hadamard(tq);
        t(tq);
        cnot(cq, tq);
        tdag(tq);
        hadamard(tq);
        sdag(tq);
    }
    void controlled_i(size_t tq, size_t cq)
    {
        // well, basically you dont need to do anything for it :‑)
    }

    void controlled_s(size_t tq, size_t cq)
    {
        // cphase(cq, tq);

        // from: https://arxiv.org/pdf/1206.0758v3.pdf
        // A meet-in-the-middle algorithm for fast synthesis
        // of depth-optimal quantum circuits

        cnot(tq, cq);
        tdag(cq);
        cnot(tq, cq);
        t(cq);
        t(tq);
    }

    void controlled_sdag(size_t tq, size_t cq)
    {
        // based on: https://arxiv.org/pdf/1206.0758v3.pdf
        // A meet-in-the-middle algorithm for fast synthesis
        // of depth-optimal quantum circuits

        tdag(cq);
        tdag(tq);
        cnot(tq, cq);
        t(cq);
        cnot(tq, cq);
    }

    void controlled_t(size_t tq, size_t cq, size_t aq)
    {
        WOUT("Controlled-T implementation requires an ancilla");
        WOUT("At the moment, Qubit 0 is used as ancilla");
        WOUT("This will change when Qubit allocater is implemented");
        // from: https://arxiv.org/pdf/1206.0758v3.pdf
        // A meet-in-the-middle algorithm for fast synthesis
        // of depth-optimal quantum circuits
        cnot(cq, tq);
        hadamard(aq);
        sdag(cq);
        cnot(tq, aq);
        cnot(aq, cq);
        t(cq);
        tdag(aq);
        cnot(tq, cq);
        cnot(tq, aq);
        t(cq);
        tdag(aq);
        cnot(aq, cq);
        h(cq);
        t(cq);
        h(cq);
        cnot(aq, cq);
        tdag(cq);
        t(aq);
        cnot(tq, aq);
        cnot(tq, cq);
        t(aq);
        tdag(cq);
        cnot(aq, cq);
        s(cq);
        cnot(tq, aq);
        cnot(cq, tq);
        h(aq);
    }

    void controlled_tdag(size_t tq, size_t cq, size_t aq)
    {
        WOUT("Controlled-Tdag implementation requires an ancilla");
        WOUT("At the moment, Qubit 0 is used as ancilla");
        WOUT("This will change when Qubit allocater is implemented");
        // from: https://arxiv.org/pdf/1206.0758v3.pdf
        // A meet-in-the-middle algorithm for fast synthesis
        // of depth-optimal quantum circuits
        h(aq);
        cnot(cq, tq);
        sdag(cq);
        cnot(tq, aq);
        cnot(aq, cq);
        t(cq);
        cnot(tq, cq);
        tdag(aq);
        cnot(tq, aq);
        t(cq);
        tdag(aq);
        cnot(aq, cq);
        h(cq);
        tdag(cq);
        h(cq);
        cnot(aq, cq);
        tdag(cq);
        t(aq);
        cnot(tq, aq);
        cnot(tq, cq);
        tdag(cq);
        t(aq);
        cnot(aq, cq);
        s(cq);
        cnot(tq, aq);
        cnot(cq, tq);
        hadamard(aq);
    }

    void controlled_ix(size_t tq, size_t cq)
    {
        // from: https://arxiv.org/pdf/1210.0974.pdf
        // Quantum circuits of T-depth one
        cnot(cq, tq);
        s(cq);
    }

    // toffoli decomposition
    // from: https://arxiv.org/pdf/1210.0974.pdf
    // Quantum circuits of T-depth one
    void controlled_cnot_AM(size_t tq, size_t cq1, size_t cq2)
    {
        h(tq);
        t(cq1);
        t(cq2);
        t(tq);
        cnot(cq2, cq1);
        cnot(tq, cq2);
        cnot(cq1, tq);
        tdag(cq2);
        cnot(cq1, cq2);
        tdag(cq1);
        tdag(cq2);
        tdag(tq);
        cnot(tq, cq2);
        cnot(cq1, tq);
        cnot(cq2, cq1);
        h(tq);
    }

    // toffoli decomposition
    // Neilsen and Chuang
    void controlled_cnot_NC(size_t tq, size_t cq1, size_t cq2)
    {
        h(tq);
        cnot(cq2,tq);
        tdag(tq);
        cnot(cq1,tq);
        t(tq);
        cnot(cq2,tq);
        tdag(tq);
        cnot(cq1,tq);
        tdag(cq2);
        t(tq);
        cnot(cq1,cq2);
        h(tq);
        tdag(cq2);
        cnot(cq1,cq2);
        t(cq1);
        s(cq2);
    }

    void controlled_swap(size_t tq1, size_t tq2, size_t cq)
    {
        // from: https://arxiv.org/pdf/1210.0974.pdf
        // Quantum circuits of T-depth one
        cnot(tq2, tq1);
        cnot(cq, tq1);
        h(tq2);
        t(cq);
        tdag(tq1);
        t(tq2);
        cnot(tq2, tq1);
        cnot(cq, tq2);
        t(tq1);
        cnot(cq, tq1);
        tdag(tq2);
        tdag(tq1);
        cnot(cq, tq2);
        cnot(tq2, tq1);
        t(tq1);
        h(tq2);
        cnot(tq2, tq1);
    }
    void controlled_rx(size_t tq, size_t cq, double theta)
    {
        rx(tq, theta/2);
        cz(cq, tq);
        rx(tq, -theta/2);
        cz(cq, tq);
    }
    void controlled_ry(size_t tq, size_t cq, double theta)
    {
        ry(tq, theta/2);
        cnot(cq, tq);
        ry(tq, -theta/2);
        cnot(cq, tq);
    }
    void controlled_rz(size_t tq, size_t cq, double theta)
    {
        rz(tq, theta/2);
        cnot(cq, tq);
        rz(tq, -theta/2);
        cnot(cq, tq);
    }


    void controlled_single(ql::quantum_kernel *k, size_t control_qubit, size_t ancilla_qubit)
    {
        ql::circuit& ckt = k->get_circuit();
        for( auto & g : ckt )
        {
            std::string gname = g->name;
            ql::gate_type_t gtype = g->type();
            std::vector<size_t> goperands = g->operands;
            DOUT("Generating controlled gate for " << gname);
            DOUT("Type : " << gtype);
            if( __pauli_x_gate__ == gtype  || __rx180_gate__ == gtype )
            {
                size_t tq = goperands[0];
                size_t cq = control_qubit;
                controlled_x(tq, cq);
            }
            else if( __pauli_y_gate__ == gtype  || __ry180_gate__ == gtype )
            {
                size_t tq = goperands[0];
                size_t cq = control_qubit;
                controlled_y(tq, cq);
            }
            else if( __pauli_z_gate__ == gtype )
            {
                size_t tq = goperands[0];
                size_t cq = control_qubit;
                controlled_z(tq, cq);
            }
            else if( __hadamard_gate__ == gtype )
            {
                size_t tq = goperands[0];
                size_t cq = control_qubit;
                controlled_h(tq, cq);
            }
            else if( __identity_gate__ == gtype )
            {
                size_t tq = goperands[0];
                size_t cq = control_qubit;
                controlled_i(tq, cq);
            }
            else if( __t_gate__ == gtype )
            {
                size_t tq = goperands[0];
                size_t cq = control_qubit;
                size_t aq = ancilla_qubit;
                controlled_t(tq, cq, aq);
            }
            else if( __tdag_gate__ == gtype )
            {
                size_t tq = goperands[0];
                size_t cq = control_qubit;
                size_t aq = ancilla_qubit;
                controlled_tdag(tq, cq, aq);
            }
            else if( __phase_gate__ == gtype )
            {
                size_t tq = goperands[0];
                size_t cq = control_qubit;
                controlled_s(tq, cq);
            }
            else if( __phasedag_gate__ == gtype )
            {
                size_t tq = goperands[0];
                size_t cq = control_qubit;
                controlled_sdag(tq, cq);
            }
            else if( __cnot_gate__ == gtype )
            {
                size_t cq1 = goperands[0];
                size_t cq2 = control_qubit;
                size_t tq = goperands[1];

                auto opt = ql::options::get("decompose_toffoli");
                if ( opt == "AM" )
                {
                    controlled_cnot_AM(tq, cq1, cq2);
                }
                else if ( opt == "NC" )
                {
                    controlled_cnot_NC(tq, cq1, cq2);
                }
                else
                {
                    toffoli(cq1, cq2, tq);
                }
            }
            else if( __swap_gate__ == gtype )
            {
                size_t tq1 = goperands[0];
                size_t tq2 = goperands[1];
                size_t cq = control_qubit;
                controlled_swap(tq1, tq2, cq);
            }
            else if( __rx_gate__ == gtype )
            {
                size_t tq = goperands[0];
                size_t cq = control_qubit;
                controlled_rx(tq, cq, g->angle);
            }
            else if( __ry_gate__ == gtype )
            {
                size_t tq = goperands[0];
                size_t cq = control_qubit;
                controlled_ry(tq, cq, g->angle);
            }
            else if( __rz_gate__ == gtype )
            {
                size_t tq = goperands[0];
                size_t cq = control_qubit;
                controlled_rz(tq, cq, g->angle);
            }
            else if( __rx90_gate__ == gtype )
            {
                size_t tq = goperands[0];
                size_t cq = control_qubit;
                controlled_rx(tq, cq, PI/2);
            }
            else if( __mrx90_gate__ == gtype )
            {
                size_t tq = goperands[0];
                size_t cq = control_qubit;
                controlled_rx(tq, cq, -1*PI/2);
            }
            else if( __rx180_gate__ == gtype )
            {
                size_t tq = goperands[0];
                size_t cq = control_qubit;
                controlled_rx(tq, cq, PI);
                // controlled_x(tq, cq);
            }
            else if( __ry90_gate__ == gtype )
            {
                size_t tq = goperands[0];
                size_t cq = control_qubit;
                controlled_ry(tq, cq, PI/4);
            }
            else if( __mry90_gate__ == gtype )
            {
                size_t tq = goperands[0];
                size_t cq = control_qubit;
                controlled_ry(tq, cq, -1*PI/4);
            }
            else if( __ry180_gate__ == gtype )
            {
                size_t tq = goperands[0];
                size_t cq = control_qubit;
                controlled_ry(tq, cq, PI);
                // controlled_y(tq, cq);
            }
            else
            {
                EOUT("Controlled version of gate '" << gname << "' not defined !");
                throw ql::exception("[x] error : ql::kernel::controlled : Controlled version of gate '"+gname+"' not defined ! ",false);
            }
        }
    }

    void controlled(ql::quantum_kernel *k,
                    std::vector<size_t> control_qubits,
                    std::vector<size_t> ancilla_qubits
                   )
    {
        DOUT("Generating controlled kernel ... ");
        int ncq = control_qubits.size();
        int naq = ancilla_qubits.size();

        if( ncq == 0 )
        {
            EOUT("At least one control_qubits should be specified !");
            throw ql::exception("[x] error : ql::kernel::controlled : At least one control_qubits should be specified !",false);
        }
        else if( ncq == 1 )
        {
            //                      control               ancilla
            controlled_single(k, control_qubits[0], ancilla_qubits[0]);
        }
        else if( ncq > 1 )
        {
            // Network implementing C^n(U) operation
            // - based on Fig. 4.10, p.p 185, Nielson & Chuang
            // - requires as many ancilla/work qubits as control qubits
            if(naq == ncq)
            {
                toffoli(control_qubits[0], control_qubits[1], ancilla_qubits[0]);

                for(int n=0; n<=naq-3; n++)
                {
                    toffoli(control_qubits[n+2], ancilla_qubits[n], ancilla_qubits[n+1]);
                }

                //                      control               ancilla
                controlled_single(k, ancilla_qubits[naq-2], ancilla_qubits[naq-1]);

                for(int n=naq-3; n>=0; n--)
                {
                    toffoli(control_qubits[n+2], ancilla_qubits[n], ancilla_qubits[n+1]);
                }

                toffoli(control_qubits[0], control_qubits[1], ancilla_qubits[0]);
            }
            else
            {
                EOUT("No. of control qubits should be equal to No. of ancilla qubits!");
                throw ql::exception("[x] error : ql::kernel::controlled : No. of control qubits should be equal to No. of ancilla qubits!",false);
            }
        }

        DOUT("Generating controlled kernel [Done]");
    }

    void conjugate(ql::quantum_kernel *k)
    {
        COUT("Generating conjugate kernel");
        ql::circuit& ckt = k->get_circuit();
        for( auto rgit = ckt.rbegin(); rgit != ckt.rend(); ++rgit )
        {
            auto g = *rgit;
            std::string gname = g->name;
            ql::gate_type_t gtype = g->type();
            DOUT("Generating conjugate gate for " << gname);
            DOUT("Type : " << gtype);
            if( __pauli_x_gate__ == gtype  || __rx180_gate__ == gtype )
            {
                gate("x", g->operands, {}, g->duration, g->angle);
            }
            else if( __pauli_y_gate__ == gtype  || __ry180_gate__ == gtype )
            {
                gate("y", g->operands, {}, g->duration, g->angle);
            }
            else if( __pauli_z_gate__ == gtype )
            {
                gate("z", g->operands, {}, g->duration, g->angle);
            }
            else if( __hadamard_gate__ == gtype )
            {
                gate("hadamard", g->operands, {}, g->duration, g->angle);
            }
            else if( __identity_gate__ == gtype )
            {
                gate("identity", g->operands, {}, g->duration, g->angle);
            }
            else if( __t_gate__ == gtype )
            {
                gate("tdag", g->operands, {}, g->duration, g->angle);
            }
            else if( __tdag_gate__ == gtype )
            {
                gate("t", g->operands, {}, g->duration, g->angle);
            }
            else if( __phase_gate__ == gtype )
            {
                gate("sdag", g->operands, {}, g->duration, g->angle);
            }
            else if( __phasedag_gate__ == gtype )
            {
                gate("s", g->operands, {}, g->duration, g->angle);
            }
            else if( __cnot_gate__ == gtype )
            {
                gate("cnot", g->operands, {}, g->duration, g->angle);
            }
            else if( __swap_gate__ == gtype )
            {
                gate("swap", g->operands, {}, g->duration, g->angle);
            }
            else if( __rx_gate__ == gtype )
            {
                gate("rx", g->operands, {}, g->duration, -(g->angle) );
            }
            else if( __ry_gate__ == gtype )
            {
                gate("ry", g->operands, {}, g->duration, -(g->angle) );
            }
            else if( __rz_gate__ == gtype )
            {
                gate("rz", g->operands, {}, g->duration, -(g->angle) );
            }
            else if( __rx90_gate__ == gtype )
            {
                gate("mrx90", g->operands, {}, g->duration, g->angle);
            }
            else if( __mrx90_gate__ == gtype )
            {
                gate("rx90", g->operands, {}, g->duration, g->angle);
            }
            else if( __rx180_gate__ == gtype )
            {
                gate("x", g->operands, {}, g->duration, g->angle);
            }
            else if( __ry90_gate__ == gtype )
            {
                gate("mry90", g->operands, {}, g->duration, g->angle);
            }
            else if( __mry90_gate__ == gtype )
            {
                gate("ry90", g->operands, {}, g->duration, g->angle);
            }
            else if( __ry180_gate__ == gtype )
            {
                gate("y", g->operands, {}, g->duration, g->angle);
            }
            else if( __cphase_gate__ == gtype )
            {
                gate("cphase", g->operands, {}, g->duration, g->angle);
            }
            else if( __toffoli_gate__ == gtype )
            {
                gate("toffoli", g->operands, {}, g->duration, g->angle);
            }
            else
            {
                EOUT("Conjugate version of gate '" << gname << "' not defined !");
                throw ql::exception("[x] error : ql::kernel::conjugate : Conjugate version of gate '"+gname+"' not defined ! ",false);
            }
        }
        COUT("Generating conjugate kernel [Done]");
    }

public:
    std::string   name;
    circuit       c;
    size_t        iterations;
    size_t        qubit_count;
    size_t        creg_count;
    size_t        cycle_time;
    kernel_type_t type;
    operation     br_condition;
    std::map<std::string,custom_gate*> gate_definition;     // FIXME: consider using instruction_map_t
};


} // namespace ql

#endif // QL_KERNEL_H<|MERGE_RESOLUTION|>--- conflicted
+++ resolved
@@ -507,19 +507,6 @@
             result = true;
         }
         else if( gname == "toffoli" )
-<<<<<<< HEAD
-        {
-            c.push_back(new ql::toffoli(qubits[0], qubits[1], qubits[2]) );
-            result = true;
-        }
-        else if( gname == "swap" )
-        {
-            c.push_back(new ql::swap(qubits[0], qubits[1]) );
-            result = true;
-        }
-        else if( gname == "barrier")
-        {
-=======
             { c.push_back(new ql::toffoli(qubits[0], qubits[1], qubits[2]) ); result = true; }
         else if( gname == "swap" )       { c.push_back(new ql::swap(qubits[0], qubits[1]) ); result = true; }
         else if( gname == "barrier")
@@ -534,7 +521,6 @@
                     qubits.push_back(q);
             }
 
->>>>>>> 3c961a1a
             c.push_back(new ql::wait(qubits, 0, 0));
             result = true;
         }
