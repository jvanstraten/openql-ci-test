import os
import openql as ql
import numpy as np

curdir = os.path.dirname(__file__)
output_dir = os.path.join(curdir, 'test_output')
ql.set_output_dir(output_dir)

def test1():
    config_fn = os.path.join(curdir, '../tests/hardware_config_cc_light.json')
    platform  = ql.Platform('seven_qubits_chip', config_fn)
    sweep_points = [1,2]
    num_circuits = 1
    num_qubits = 7
    p = ql.Program('aProgram', num_qubits, platform)
    p.set_sweep_points(sweep_points, num_circuits)

    k = ql.Kernel('aKernel', platform)

    k.prepz(0)
    k.prepz(1)
    k.prepz(2)
    k.prepz(3)
    k.hadamard(0)
    k.hadamard(1)
    k.x(2)
    k.x(3)
    k.cnot(2, 0)
    k.cnot(2, 0)
    k.cnot(1, 4)
    k.measure(0)
    k.measure(1)
    k.measure(2)
    k.measure(3)

    # add the kernel to the program
    p.add_kernel(k)

    # compile the program
    p.compile(optimize=False, verbose=True)
<<<<<<< HEAD
  

def test_bug():
    config_fn = os.path.join(curdir, '../tests/hardware_config_cc_light.json')
    # config_fn = os.path.join(curdir, '/home/iashraf/Desktop/test.json')
    platform  = ql.Platform('seven_qubits_chip', config_fn)
    sweep_points = [1,2]
    num_circuits = 1
    num_qubits = 7
    p = ql.Program('aProgram', num_qubits, platform)
    p.set_sweep_points(sweep_points, num_circuits)

    k = ql.Kernel('aKernel', platform)


    k.prepz(0)
    k.prepz(1)
    # k.x(0)
    k.measure(0)
    k.measure(1)
    # k.x(0)
    # k.gate('rx180', 0)

    # k.gate('rx180', 0)
    # # k.x(0)
    # k.measure(0)
    # k.gate('rx180', 0)
    # k.gate('rx180', 0)
    # k.prepz(0)
    # k.measure(0)

    # add the kernel to the program
    p.add_kernel(k)

    # compile the program
    p.compile(optimize=False, verbose=True)
=======
>>>>>>> b73e3ffd

if __name__ == '__main__':
    # test1()
    test_bug()

# should mw_mw_buffer be there at the top of gate duration or its the minimum between two gates?
#   whenever there are back to back operations, buffer need to be adjusted

# what about latency?
#   yes it should be compensated and it can be +ve/-ve

# size of bundle cannot be > 2?
#   Nope, no limit

# can operations of different types be combined together in one bundle?
#   yes, no problem

# mw - mw
# k.prepz(0)
# k.x(0)

# mw - readout
# k.prepz(0)
# k.measure(1)

# mw - flux
# k.prepz(1)
# k.cnot(2, 0)

# flux - mw
# k.cnot(2, 0)
# k.prepz(1)

# bundle size limit
# k.prepz(0)
# k.x(1)
# k.y(2)<|MERGE_RESOLUTION|>--- conflicted
+++ resolved
@@ -38,8 +38,6 @@
 
     # compile the program
     p.compile(optimize=False, verbose=True)
-<<<<<<< HEAD
-  
 
 def test_bug():
     config_fn = os.path.join(curdir, '../tests/hardware_config_cc_light.json')
@@ -75,8 +73,6 @@
 
     # compile the program
     p.compile(optimize=False, verbose=True)
-=======
->>>>>>> b73e3ffd
 
 if __name__ == '__main__':
     # test1()
